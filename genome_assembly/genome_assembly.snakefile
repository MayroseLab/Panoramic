"""
This pipeline assembles multiple
genomes from short reads.
The main steps are:
1. Download raw reads from ENA
2. Preprocess reads (quality trimming
   + PE merging)
3. Assemble contigs
4. filter out contamination
5. Reference-guided correction and
   scaffolding into pseudomolecules
6. Assembly quality assessment
"""

import os
pipeline_dir = os.path.dirname(os.path.realpath(workflow.snakefile))
utils_dir = os.path.dirname(pipeline_dir) + '/util'
genome_assembly_dir = os.path.dirname(pipeline_dir) + '/genome_assembly'
import sys
sys.path.append(utils_dir)
from snakemakeUtils import *

PIPELINE = 'Genome-assembly'

def init():
    #load_info_file
    config['samples_info'] = SampleInfoReader.sample_table_reader(filename=config['samples_info_file'],
                delimiter='\t', key_name='sample', col_names=['ena_ref'])
    # convert '_' to '-' in sample names
    config['samples_info'] = {s.replace('_','-'): config['samples_info'][s] for s in config['samples_info']}
    config['samples_info'] = {k: ({'dir': v['ena_ref'], 'ena_ref': i + 1} if 'ena_ref' in v and os.path.isdir(v['ena_ref']) else v) for i, (k, v) in enumerate(config['samples_info'].items())}

    # Iterate over samples_info items
    for _, v in config['samples_info'].items():
        if 'dir' in v:
            # Check if the directory exists
            assert os.path.isdir(v['dir']), f"Directory does not exist: {v['dir']}"

        # Check if the file pair exists in the directory
            assert any(
                f"{name}_1.fastq.gz" in files and f"{name}_2.fastq.gz" in files
                for files in (os.listdir(v['dir']),)
                for name in set(file.split('_')[0] for file in files)
            ), f"One or more file pairs not found in directory: {v['dir']}"

    # If no assertion errors are raised, the check passed for all directories and file pairs.
    print("All directories contain the specified file pairs.")


    # ensure not duplicate sample names exist
    all_names = list(config['samples_info'].keys())
    assert len(all_names) == len(set(all_names)), "Can't use duplicate sample names!"

init()
LOGS_DIR = config['out_dir'] + "/logs"
CONDA_ENV_DIR = os.path.dirname(pipeline_dir) + "/conda_env"

onstart:
    write_config_file(config)
    if not os.path.isdir(LOGS_DIR):
        os.mkdir(LOGS_DIR)

onsuccess:
    print("%s pipeline finished, no error" % config['name'])
    shell("cat {log} >> %s/run_log.txt" % config["out_dir"])

onerror:
    print("%s pipeline failed" % config['name'])
    shell("cat {log} >> %s/run_log.txt" % config["out_dir"])

#------------------------------------
#                RULES              |
#------------------------------------

localrules: all

rule all:
    input:
        assembly_stats_tsv=config["out_dir"] + "/all_samples/stats/assembly_stats.tsv",
        assemblies=expand(config["out_dir"] + "/per_sample/{sample}/RG_assembly_{ena_ref}/ragtag_output/ragtag.scaffold.fasta", zip, sample=config['samples_info'].keys(),ena_ref=[x['ena_ref'] for x in config['samples_info'].values()]),
        r1=expand(config["out_dir"] + "/per_sample/{sample}/RPP_{ena_ref}/{ena_ref}_1_clean_paired.fastq.gz", zip, sample=config['samples_info'].keys(),ena_ref=[x['ena_ref'] for x in config['samples_info'].values()]),
        r2=expand(config["out_dir"] + "/per_sample/{sample}/RPP_{ena_ref}/{ena_ref}_2_clean_paired.fastq.gz", zip, sample=config['samples_info'].keys(),ena_ref=[x['ena_ref'] for x in config['samples_info'].values()])


def get_sample(wildcards):
    if wildcards.sample in config['samples_info'].keys():
        return config['samples_info'][wildcards.sample]['ena_ref']

def get_directory(wildcards):
    sample_info = config['samples_info'].get(wildcards.sample, {}) 
    return sample_info.get('dir', None)


wildcard_constraints:
    sample="[^_]+"


rule import_fastq:
    """
    Download reads data from ENA or create symbolic link from exsisting locations
    """
    output:
        config["out_dir"] + "/per_sample/{sample}/data/{ena_ref}_1.fastq.gz",
        config["out_dir"] + "/per_sample/{sample}/data/{ena_ref}_2.fastq.gz"
    params:
        sample_out_dir=config["out_dir"] + "/per_sample/{sample}/data",
        ena_ref=get_sample,
        source=get_directory,
        queue=config['queue'],
        priority=config['priority'],
        logs_dir=LOGS_DIR
    conda:
        CONDA_ENV_DIR + '/kingfisher.yml'
    shell:
        """
        sleep_time=$((RANDOM % 60 + 10))
        sleep $sleep_time
        cd {params.sample_out_dir}
<<<<<<< HEAD
        if [ -d {params.source} ]
        then
            ln -s {params.source}/*_1.fastq.gz {params.ena_ref}_1.fastq.gz
            ln -s {params.source}/*_2.fastq.gz {params.ena_ref}_2.fastq.gz
        else
            kingfisher get -m ena-ascp ena-ftp -r {params.ena_ref}
        fi
        """
=======
        {input.exe} get -m ena-ascp ena-ftp -r {params.ena_ref}
       """
>>>>>>> 934069ef



rule quality_trimming:
    """
    Trim/remove low quality reads
    """
    input:
        r1=config["out_dir"] + "/per_sample/{sample}/data/{ena_ref}_1.fastq.gz",
        r2=config["out_dir"] + "/per_sample/{sample}/data/{ena_ref}_2.fastq.gz"
    output:
        r1_paired=config["out_dir"] + "/per_sample/{sample}/RPP_{ena_ref}/{ena_ref}_1_clean_paired.fastq.gz",
        r1_unpaired=config["out_dir"] + "/per_sample/{sample}/RPP_{ena_ref}/{ena_ref}_1_clean_unpaired.fastq.gz",
        r2_paired=config["out_dir"] + "/per_sample/{sample}/RPP_{ena_ref}/{ena_ref}_2_clean_paired.fastq.gz",
        r2_unpaired=config["out_dir"] + "/per_sample/{sample}/RPP_{ena_ref}/{ena_ref}_2_clean_unpaired.fastq.gz"
    params:
        trimming_modules=config['trimming_modules'],
        queue=config['queue'],
        priority=config['priority'],
        logs_dir=LOGS_DIR,
        ppn=config['ppn']
    conda:
        CONDA_ENV_DIR + '/trimmomatic.yml'
    shell:
        """
        trimmomatic PE {input.r1} {input.r2} {output.r1_paired} {output.r1_unpaired} {output.r2_paired} {output.r2_unpaired} {params.trimming_modules} -threads {params.ppn}
        """

rule merge_reads:
    """
    Merge read pairs to create long fragments
    """
    input:
        r1_paired=config["out_dir"] + "/per_sample/{sample}/RPP_{ena_ref}/{ena_ref}_1_clean_paired.fastq.gz",
        r2_paired=config["out_dir"] + "/per_sample/{sample}/RPP_{ena_ref}/{ena_ref}_2_clean_paired.fastq.gz"
    output:
        config["out_dir"] + "/per_sample/{sample}/RPP_{ena_ref}/{ena_ref}.extendedFrags.fastq.gz",
        config["out_dir"] + "/per_sample/{sample}/RPP_{ena_ref}/{ena_ref}.notCombined_1.fastq.gz",
        config["out_dir"] + "/per_sample/{sample}/RPP_{ena_ref}/{ena_ref}.notCombined_2.fastq.gz"
    params:
        merge_out_dir=config["out_dir"] + "/per_sample/{sample}/RPP_{ena_ref}",
        merge_min_overlap=config['merge_min_overlap'],
        merge_max_mismatch_ratio=config['merge_max_mismatch_ratio'],
        queue=config['queue'],
        priority=config['priority'],
        logs_dir=LOGS_DIR,
        ppn=config['ppn']+1
    conda:
        CONDA_ENV_DIR + '/flash.yml'
    shell:
        """
        flash {input.r1_paired} {input.r2_paired} -d {params.merge_out_dir} -m {params.merge_min_overlap} -x {params.merge_max_mismatch_ratio} -z -t {params.ppn} -o {wildcards.ena_ref}
        """

rule combine_unpaired:
    """
    Combine unpaired R1 and R2 into one file
    """
    input:
        r1_unpaired=config["out_dir"] + "/per_sample/{sample}/RPP_{ena_ref}/{ena_ref}_1_clean_unpaired.fastq.gz",
        r2_unpaired=config["out_dir"] + "/per_sample/{sample}/RPP_{ena_ref}/{ena_ref}_2_clean_unpaired.fastq.gz"
    output:
        config["out_dir"] + "/per_sample/{sample}/RPP_{ena_ref}/{ena_ref}_clean_unpaired.fastq.gz"
    params:
        queue=config['queue'],
        priority=config['priority'],
        logs_dir=LOGS_DIR,
    shell:
        """
        cat {input.r1_unpaired} {input.r2_unpaired} > {output}
        """

if config['assembler'] == 'spades':
    rule genome_assembly:
        """
        De novo assembly of reads into contigs using SPAdes
        """
        input:
            r1_paired=config["out_dir"] + "/per_sample/{sample}/RPP_{ena_ref}/{ena_ref}.notCombined_1.fastq.gz",
            r2_paired=config["out_dir"] + "/per_sample/{sample}/RPP_{ena_ref}/{ena_ref}.notCombined_2.fastq.gz",
            unpaired=config["out_dir"] + "/per_sample/{sample}/RPP_{ena_ref}/{ena_ref}_clean_unpaired.fastq.gz",
            merged=config["out_dir"] + "/per_sample/{sample}/RPP_{ena_ref}/{ena_ref}.extendedFrags.fastq.gz"
        output:
            config["out_dir"] + "/per_sample/{sample}/assembly_{ena_ref}/contigs.fasta"
        params:
            out_dir=config["out_dir"] + "/per_sample/{sample}/assembly_{ena_ref}",
            ppn=config['ppn'],
            queue=config['queue'],
            priority=config['priority'],
            logs_dir=LOGS_DIR
        conda:
            CONDA_ENV_DIR + '/spades.yml'
        shell:
            """
            spades.py -o {params.out_dir} --pe1-1 {input.r1_paired} --pe1-2 {input.r2_paired} --pe1-m {input.merged} --pe1-s {input.unpaired} --threads {params.ppn}
            """

elif config['assembler'] == 'minia':
    rule fetch_minia:
        """
        Download the gatb-minia-pipeline,
        then checkout a specific version
        and replace the main script with
        Panoramic's modified version.
        """
        output:
            config["out_dir"] + "/gatb-minia-pipeline/gatb"
        params:
            queue=config['queue'],
            priority=config['priority'],
            logs_dir=LOGS_DIR,
            out_dir=config["out_dir"],
            gatb_modified=os.path.join(genome_assembly_dir,'gatb')
        shell:
            """
            cd {params.out_dir}
            git clone --recursive https://github.com/GATB/gatb-minia-pipeline
            cd {params.out_dir}/gatb-minia-pipeline
            git checkout 831ba4e
            cp {params.gatb_modified} ./
            """

    rule create_single_reads_list:
        """
        Create a file with merged and unpaired files for Minia
        """
        input:
            unpaired=config["out_dir"] + "/per_sample/{sample}/RPP_{ena_ref}/{ena_ref}_clean_unpaired.fastq.gz",
            merged=config["out_dir"] + "/per_sample/{sample}/RPP_{ena_ref}/{ena_ref}.extendedFrags.fastq.gz"
        output:
            config["out_dir"] + "/per_sample/{sample}/assembly_{ena_ref}/single_reads.list"
        params:
            queue=config['queue'],
            priority=config['priority'],
            logs_dir=LOGS_DIR
        shell:
            """
            echo "{input.unpaired}" > {output}
            echo "{input.merged}" >> {output}
            """

    rule genome_assembly:
        """
        De novo assembly of reads into contigs using Minia
        """
        input:
            minia=config["out_dir"] + "/gatb-minia-pipeline/gatb",
            r1_paired=config["out_dir"] + "/per_sample/{sample}/RPP_{ena_ref}/{ena_ref}.notCombined_1.fastq.gz",
            r2_paired=config["out_dir"] + "/per_sample/{sample}/RPP_{ena_ref}/{ena_ref}.notCombined_2.fastq.gz",
            single_reads_list=config["out_dir"] + "/per_sample/{sample}/assembly_{ena_ref}/single_reads.list"
        output:
            config["out_dir"] + "/per_sample/{sample}/assembly_{ena_ref}/contigs.fasta"
        params:
            out_dir=config["out_dir"] + "/per_sample/{sample}/assembly_{ena_ref}",
            ppn=config['ppn'],
            queue=config['queue'],
            priority=config['priority'],
            logs_dir=LOGS_DIR
        shell:
            """
            {input.minia} -1 {input.r1_paired} -2 {input.r2_paired} -s {input.single_reads_list} --nb-cores {params.ppn} --no-scaffolding -o {params.out_dir}/assembly --cleanup
            ln {params.out_dir}/assembly_final.contigs.fa {output}
            """

elif config['assembler'] == 'megahit':
    rule genome_assembly:
        """
        De novo assembly of reads into contigs using MEGAHIT
        """
        input:
            r1_paired=config["out_dir"] + "/per_sample/{sample}/RPP_{ena_ref}/{ena_ref}.notCombined_1.fastq.gz",
            r2_paired=config["out_dir"] + "/per_sample/{sample}/RPP_{ena_ref}/{ena_ref}.notCombined_2.fastq.gz",
            unpaired=config["out_dir"] + "/per_sample/{sample}/RPP_{ena_ref}/{ena_ref}_clean_unpaired.fastq.gz",
            merged=config["out_dir"] + "/per_sample/{sample}/RPP_{ena_ref}/{ena_ref}.extendedFrags.fastq.gz"
        output:
            config["out_dir"] + "/per_sample/{sample}/assembly_{ena_ref}/contigs.fasta"
        conda:
            CONDA_ENV_DIR + '/megahit.yml'
        params:
            out_dir=config["out_dir"] + "/per_sample/{sample}/assembly_{ena_ref}/megahit_out",
            ppn=config['ppn'],
            queue=config['queue'],
            priority=config['priority'],
            logs_dir=LOGS_DIR
        shell:
            """
            if [ -d "{params.out_dir}" ]
            then
                rm -rf {params.out_dir}
            fi
            megahit -1 {input.r1_paired} -2 {input.r2_paired} -r {input.merged},{input.unpaired} -t {params.ppn} -o {params.out_dir} --min-contig-len 1
            ln {params.out_dir}/final.contigs.fa {output}
            """

rule filter_contigs:
    """
    Discard contigs shorter than L or with coverage lower than C (L, C given by user)
    """
    input:
        config["out_dir"] + "/per_sample/{sample}/assembly_{ena_ref}/contigs.fasta"
    output:
        config["out_dir"] + "/per_sample/{sample}/assembly_{ena_ref}/contigs_filter.fasta"
    params:
        filter_script=utils_dir + '/filter_contigs.py',
        min_length=config['min_length'],
        queue=config['queue'],
        priority=config['priority'],
        logs_dir=LOGS_DIR
    conda:
        CONDA_ENV_DIR + '/biopython.yml'
    shell:
        """
        python {params.filter_script} {input} {params.min_length} {output}
        """

rule download_db:
    """
    Download the kraken2 database for contamination identification
    """
    output:
        db_location = directory(config["out_dir"] + "/all_samples/kraken-db")
    params:
       db_link=config['contamination_db'],
       queue=config['queue'],
       priority=config['priority'],
       logs_dir=LOGS_DIR

    shell:
        '''
        mkdir -p {output.db_location}
        wget -O db.tar.gz {params.db_link}
        tar -xvzf db.tar.gz -C {output.db_location}
        rm db.tar.gz
        '''

rule run_kraken:
    """
    Classify organisms using Kraken2
    """
    input:
        db=config["out_dir"] + '/all_samples/kraken-db',
        assemblies=config["out_dir"] + "/per_sample/{sample}/assembly_{ena_ref}/contigs_filter.fasta"
    output:
        classification=config["out_dir"] + "/per_sample/{sample}/assembly_{ena_ref}/contamination_classification",
        report=config["out_dir"] + "/per_sample/{sample}/assembly_{ena_ref}/contamination_report",
        summary=config["out_dir"] + "/per_sample/{sample}/assembly_{ena_ref}/contamination_summary"
    params:
        confidence=config['contamination_confidence'],
        ppn=config['ppn'],
        queue=config['queue'],
        priority=config['priority'],
        logs_dir=LOGS_DIR,
        ram=config['max_ram']
    conda:
        CONDA_ENV_DIR + '/kraken2.yml'
    shell:
        "kraken2 --use-names --threads {params.ppn} --confidence {params.confidence} --db {input.db} --input {input.assemblies} --output {output.classification} --report {output.report} &>{output.summary}"


rule filter_contamination:
    """
    Based on the organism classifications, filter out contaminants
    """
    input:
        classification=config["out_dir"] + "/per_sample/{sample}/assembly_{ena_ref}/contamination_classification",
        report=config["out_dir"] + "/per_sample/{sample}/assembly_{ena_ref}/contamination_report",
        assemblies=config["out_dir"] + "/per_sample/{sample}/assembly_{ena_ref}/contigs_filter.fasta"
    output:
        filtered_assemblies=config["out_dir"] + "/per_sample/{sample}/assembly_{ena_ref}/contigs_no_contamination.fasta",
        contaminations_percent=config["out_dir"] + "/per_sample/{sample}/assembly_{ena_ref}/contaminations_percent"
    params:
        script=utils_dir + "/filter_contaminations.py",
        queue=config['queue'],
        priority=config['priority'],
        logs_dir=LOGS_DIR
    conda:
        CONDA_ENV_DIR + '/kraken2.yml'
    shell:
        "python {params.script} {input.report} {input.classification} {input.assemblies} {output.filtered_assemblies} {output.contaminations_percent}"


rule ref_guided_assembly:
    """
    Assemble contigs into pseudomolecules
    by mapping to the reference genome,
    breaking chimeric contigs and then scaffolding
    """
    input:
        contigs=config["out_dir"] + "/per_sample/{sample}/assembly_{ena_ref}/contigs_filter.fasta",
        ref_genome=config['reference_genome']
    output:
        corrected=config["out_dir"] + "/per_sample/{sample}/RG_assembly_{ena_ref}/ragtag_output/ragtag.correct.fasta",
        pm=config["out_dir"] + "/per_sample/{sample}/RG_assembly_{ena_ref}/ragtag_output/ragtag.scaffold.fasta",
        pm_agp=config["out_dir"] + "/per_sample/{sample}/RG_assembly_{ena_ref}/ragtag_output/ragtag.scaffold.agp"
    params:
        out_dir=config["out_dir"] + "/per_sample/{sample}/RG_assembly_{ena_ref}",
        queue=config['queue'],
        priority=config['priority'],
        ppn=config['ppn'],
        logs_dir=LOGS_DIR
    conda:
        CONDA_ENV_DIR + '/RagTag.yml'
    shell:
        """
        cd {params.out_dir}
        ragtag.py correct {input.ref_genome} {input.contigs} -b 100
        ragtag.py scaffold {input.ref_genome} {output.corrected} -C -r -g 10 -t {params.ppn}
        """

rule assembly_busco:
    """
    Run BUSCO on assembly
    """
    input:
        config["out_dir"] + "/per_sample/{sample}/RG_assembly_{ena_ref}/ragtag_output/ragtag.scaffold.fasta"
    output:
       config["out_dir"] + "/per_sample/{sample}/RG_assembly_{ena_ref}/ragtag_output/BUSCO/short_summary.BUSCO.txt"
    params:
        assembly_dir=config["out_dir"] + "/per_sample/{sample}/RG_assembly_{ena_ref}/ragtag_output",
        busco_set=config['busco_set'],
        queue=config['queue'],
        priority=config['priority'],
        logs_dir=LOGS_DIR,
        ppn=config['ppn'],
        cpus=config['ppn']-1
    conda:
        CONDA_ENV_DIR + '/busco.yml'
    shell:
        """
        cd {params.assembly_dir}
        busco -i {input} -o BUSCO -m genome -l {params.busco_set} -c {params.cpus} -f --limit 2
        cp {params.assembly_dir}/BUSCO/short_summary.specific.{params.busco_set}.BUSCO.txt {output}
        """

rule assembly_quast:
    """
    Run QUAST on filtered assembly to get assembly stats and QA
    """
    input:
        contigs=config["out_dir"] + "/per_sample/{sample}/RG_assembly_{ena_ref}/ragtag_output/ragtag.correct.fasta"
    output:
        config["out_dir"] + "/per_sample/{sample}/RG_assembly_{ena_ref}/ragtag_output/QUAST/report.html",
        config["out_dir"] + "/per_sample/{sample}/RG_assembly_{ena_ref}/ragtag_output/QUAST/report.tsv"
    params:
        out_dir=config["out_dir"] + "/per_sample/{sample}/RG_assembly_{ena_ref}/ragtag_output/QUAST",
        queue=config['queue'],
        priority=config['priority'],
        logs_dir=LOGS_DIR,
        ppn=config['ppn']
    conda:
        CONDA_ENV_DIR + '/quast.yml'
    shell:
        """
        quast {input.contigs} -o {params.out_dir} -t {params.ppn}
        """

rule get_data_stats:
    """
    Calculate raw data and RPP stats
    """
    input:
        raw_r1=config["out_dir"] + "/per_sample/{sample}/data/{ena_ref}_1.fastq.gz",
        raw_r2=config["out_dir"] + "/per_sample/{sample}/data/{ena_ref}_2.fastq.gz",
        clean_r1_paired=config["out_dir"] + "/per_sample/{sample}/RPP_{ena_ref}/{ena_ref}_1_clean_paired.fastq.gz",
        clean_r2_paired=config["out_dir"] + "/per_sample/{sample}/RPP_{ena_ref}/{ena_ref}_2_clean_paired.fastq.gz",
        clean_r1_unpaired=config["out_dir"] + "/per_sample/{sample}/RPP_{ena_ref}/{ena_ref}_1_clean_unpaired.fastq.gz",
        clean_r2_unpaired=config["out_dir"] + "/per_sample/{sample}/RPP_{ena_ref}/{ena_ref}_2_clean_paired.fastq.gz",
        merged=config["out_dir"] + "/per_sample/{sample}/RPP_{ena_ref}/{ena_ref}.extendedFrags.fastq.gz",
        unmerged_r1=config["out_dir"] + "/per_sample/{sample}/RPP_{ena_ref}/{ena_ref}.notCombined_1.fastq.gz",
        unmerged_r2=config["out_dir"] + "/per_sample/{sample}/RPP_{ena_ref}/{ena_ref}.notCombined_2.fastq.gz"
    output:
        config["out_dir"] + "/per_sample/{sample}/RPP_{ena_ref}/{ena_ref}.read_stats.tsv"
    params:
        queue=config['queue'],
        priority=config['priority'],
        logs_dir=LOGS_DIR,
        ppn=4
    shell:
        """
        set +o pipefail;
        echo 1
        zcat {input.raw_r1} | head -2 | tail -1 | awk '{{print "Read length\t"length($0)}}' > {output}
        echo 2
        zcat {input.raw_r1} {input.raw_r2} | sed -n '2~4p' | tr -d '\n' | wc | awk '{{print "Input bases\t"$3}}' >> {output}
        echo 3
        zcat {input.clean_r1_paired} {input.clean_r2_paired} {input.clean_r1_unpaired} {input.clean_r2_unpaired} | sed -n '2~4p' | tr -d '\n' | wc | awk '{{print "Clean bases\t"$3}}' >> {output}
        echo 4
        zcat {input.merged} | sed -n '2~4p' | tr -d '\n' | wc | awk '{{print "Bases in merged reads\t"$3}}' >> {output}
        """

rule prep_for_collect_stats:
    """
    Prepare the TSV required for
    collecting assembly stats
    """
    input:
        quast=expand(config["out_dir"] + "/per_sample/{sample}/RG_assembly_{ena_ref}/ragtag_output/QUAST/report.tsv", zip, sample=config['samples_info'].keys(),ena_ref=[x['ena_ref'] for x in config['samples_info'].values()]),
        busco=expand(config["out_dir"] + "/per_sample/{sample}/RG_assembly_{ena_ref}/ragtag_output/BUSCO/short_summary.BUSCO.txt", zip, sample=config['samples_info'].keys(),ena_ref=[x['ena_ref'] for x in config['samples_info'].values()]),
        ragtag=expand(config["out_dir"] + "/per_sample/{sample}/RG_assembly_{ena_ref}/ragtag_output/ragtag.scaffold.fasta", zip, sample=config['samples_info'].keys(),ena_ref=[x['ena_ref'] for x in config['samples_info'].values()]),
        data_stats=expand(config["out_dir"] + "/per_sample/{sample}/RPP_{ena_ref}/{ena_ref}.read_stats.tsv", zip, sample=config['samples_info'].keys(),ena_ref=[x['ena_ref'] for x in config['samples_info'].values()]),
        contaminations_percent=expand(config["out_dir"] + "/per_sample/{sample}/assembly_{ena_ref}/contaminations_percent", zip, sample=config['samples_info'].keys(),ena_ref=[x['ena_ref'] for x in config['samples_info'].values()])
    output:
        config["out_dir"] + "/all_samples/stats/assembly_stats_files.tsv"
    params:
        samples=' '.join(config['samples_info'].keys()),
        n_samples=len(config['samples_info']),
        queue=config['queue'],
        priority=config['priority'],
        logs_dir=LOGS_DIR
    shell:
        """
        paste <(echo {params.samples} | tr ' ' "\\n") <(echo {input.quast} | tr ' ' "\\n") <(echo {input.busco} | tr ' ' "\\n") <(echo {input.ragtag} | tr ' ' "\\n") <(echo {input.data_stats} | tr ' ' "\\n") <(echo {input.contaminations_percent} | tr ' ' "\\n") > {output}
        """

rule collect_assembly_stats:
    """
    Collect QUAST, BUSCO and RagTag
    stats for LQ samples
    """
    input:
        config["out_dir"] + "/all_samples/stats/assembly_stats_files.tsv"
    output:
        config["out_dir"] + "/all_samples/stats/assembly_stats.tsv"
    params:
        collect_script=os.path.join(genome_assembly_dir, 'collect_stats.py'),
        queue=config['queue'],
        priority=config['priority'],
        logs_dir=LOGS_DIR,
    conda:
        CONDA_ENV_DIR + '/jupyter.yml'
    shell:
        """
        python {params.collect_script} {input} {output}
        """<|MERGE_RESOLUTION|>--- conflicted
+++ resolved
@@ -116,7 +116,6 @@
         sleep_time=$((RANDOM % 60 + 10))
         sleep $sleep_time
         cd {params.sample_out_dir}
-<<<<<<< HEAD
         if [ -d {params.source} ]
         then
             ln -s {params.source}/*_1.fastq.gz {params.ena_ref}_1.fastq.gz
@@ -125,12 +124,6 @@
             kingfisher get -m ena-ascp ena-ftp -r {params.ena_ref}
         fi
         """
-=======
-        {input.exe} get -m ena-ascp ena-ftp -r {params.ena_ref}
-       """
->>>>>>> 934069ef
-
-
 
 rule quality_trimming:
     """
