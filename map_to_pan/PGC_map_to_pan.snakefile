--- conflicted
+++ resolved
@@ -65,9 +65,6 @@
     # ensure not duplicate sample names exist
     all_names = list(config['samples_info'].keys()) + list(config['hq_info'].keys())
     assert len(all_names) == len(set(all_names)), "Can't use duplicate sample names!"
-<<<<<<< HEAD
-    
-=======
     config['hq_unannotated'] = {s: config['hq_info'][s] for s in config['hq_info'].keys() if
                                 config['hq_info'][s]['annotation_gff'] == '--' and config['hq_info'][s][
                                     'proteins_fasta'] == '--'}
@@ -76,7 +73,7 @@
                              'proteins_fasta'] != '--'}
 
 
->>>>>>> 934069ef
+
 init()
 config['samples_info'] = OrderedDict(config['samples_info'])
 LOGS_DIR = config['out_dir'] + "/logs"
